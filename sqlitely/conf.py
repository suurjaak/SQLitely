# -*- coding: utf-8 -*-
"""
Application settings, and functionality to save/load some of them from
an external file. Configuration file has simple INI file format,
and all values are kept in JSON.

------------------------------------------------------------------------------
This file is part of SQLitely - SQLite database tool
Released under the MIT License.

@author      Erki Suurjaak
@created     21.08.2019
@modified    08.08.2020
------------------------------------------------------------------------------
"""
from ConfigParser import RawConfigParser
import datetime
import json
import os
import platform
import sys

import appdirs


"""Program title, version number and version date."""
Title = "SQLitely"
<<<<<<< HEAD
Version = "1.0"
VersionDate = "07.07.2020"
=======
Version = "1.1.dev23"
VersionDate = "08.08.2020"
>>>>>>> 9c465c8f

if getattr(sys, "frozen", False):
    # Running as a pyinstaller executable
    ApplicationDirectory = os.path.dirname(sys.executable)
    ResourceDirectory = os.path.join(getattr(sys, "_MEIPASS", ""), "media")
    BinDirectory = os.path.join(getattr(sys, "_MEIPASS", ""), "bin")
    EtcDirectory = ApplicationDirectory
else:
    ApplicationDirectory = os.path.realpath(os.path.dirname(__file__))
    ResourceDirectory = os.path.join(ApplicationDirectory, "media")
    BinDirectory = os.path.join(ApplicationDirectory, "bin")
    EtcDirectory = os.path.join(ApplicationDirectory, "etc")

"""Name of file where FileDirectives are kept."""
ConfigFile = "%s.ini" % os.path.join(EtcDirectory, Title.lower())

"""List of attribute names that can be saved to and loaded from ConfigFile."""
FileDirectives = ["ConsoleHistoryCommands", "DBFiles", "DBSort",
    "LastActivePage", "LastExportType", "LastSearchResults", "LastSelectedFiles",
    "LastUpdateCheck", "RecentFiles", "SearchHistory", "SearchInMeta",
    "SearchInData", "SearchUseNewTab", "SearchCaseSensitive", "SQLWindowTexts",
    "TrayIconEnabled", "UpdateCheckAutomatic",
    "WindowIconized", "WindowPosition", "WindowSize",
]
"""List of user-modifiable attributes, saved if changed from default."""
OptionalFileDirectives = [
    "DBExtensions", "ExportDbTemplate", "LogSQL", "MinWindowSize",
    "MaxConsoleHistory", "MaxDBSizeForFullCount", "MaxTableRowIDForFullCount",
    "MaxHistoryInitialMessages", "MaxRecentFiles", "MaxSearchHistory",
    "MaxSearchResults", "PopupUnexpectedErrors", "RunChecksums", "RunStatistics",
    "SearchResultsChunk", "SeekLength", "SeekLeapLength", "StatisticsPlotWidth",
    "StatusFlashLength", "UpdateCheckInterval",
]
Defaults = {}

"""---------------------------- FileDirectives: ----------------------------"""

"""All detected/added databases."""
DBFiles = []

"""Database filename extensions, as ('.extension', )."""
DBExtensions = [".db", ".sqlite", ".sqlite3"]

"""Database list sort state, [col, ascending]."""
DBSort = []

"""History of commands entered in console."""
ConsoleHistoryCommands = []

"""Index of last active page in database tab, {db path: index}."""
LastActivePage = {}

"""Last export format, for uniform setting across components."""
LastExportType = "html"

"""HTMLs of last search result, {db path: {"content", "info", "title"}}."""
LastSearchResults = {}

"""Files selected in the database lists on last run."""
LastSelectedFiles = []

"""Maximum database file size for doing full COUNT(*) instead of estimating from MAX(ROWID)."""
MaxDBSizeForFullCount = 500000000

"""Maximum table ROWID for doing full COUNT(*) if database size over MaxDBSizeForFullCount."""
MaxTableRowIDForFullCount = 1000

"""Number of rows to seek ahead on data grids, when scrolling to end of retrieved rows."""
SeekLength = 100

"""Number of rows to seek ahead on data grids, when scrolling freely or jumping to data grid bottom."""
SeekLeapLength = 10000

"""Contents of Recent Files menu."""
RecentFiles = []

"""Run checksum calculations automatically (may take a while for large databases)."""
RunChecksums = True

"""Run statistics analysis automatically (may take a while for large databases)."""
RunStatistics = True

"""
Texts entered in global search, used for drop down auto-complete.
Last value can be an empty string: search box had no text.
"""
SearchHistory = []

"""Whether to create a new tab for each search or reuse current."""
SearchUseNewTab = True

"""Whether to do case-sensitive search."""
SearchCaseSensitive = False

"""Whether to search in database CREATE SQL."""
SearchInMeta = False

"""Whether to search in all columns of all tables and views."""
SearchInData = True

"""Texts in SQL window, loaded on reopening a database {filename: [(name, text), ], }."""
SQLWindowTexts = {}

"""Whether the program tray icon is used."""
TrayIconEnabled = True

"""Whether the program checks for updates every UpdateCheckInterval."""
UpdateCheckAutomatic = True

"""Whether the program has been minimized and hidden."""
WindowIconized = False

"""Main window position, (x, y)."""
WindowPosition = None

"""Main window size in pixels, [w, h] or [-1, -1] for maximized."""
WindowSize = (1080, 720)

"""---------------------------- /FileDirectives ----------------------------"""

"""Currently opened databases, as {filename: db}."""
DBsOpen = {}

"""Path to SQLite analyzer tool."""
DBAnalyzer = os.path.join(BinDirectory, "sqlite3_analyzer" + (
    ".exe"   if "win32"  == sys.platform else
    "_osx"   if "darwin" == sys.platform else
    "_linux" if "64" not in platform.architecture()[0] else "_linux_x64"
))


"""Whether logging to log window is enabled."""
LogEnabled = True

"""Whether to log all SQL statements to log window."""
LogSQL = False

"""Whether to pop up message dialogs for unhandled errors."""
PopupUnexpectedErrors = True

"""Number of unhandled errors encountered during current runtime."""
UnexpectedErrorCount = 0

"""URLs for download list, changelog, submitting feedback and homepage."""
DownloadURL  = "https://erki.lap.ee/downloads/SQLitely/"
ChangelogURL = "https://suurjaak.github.io/SQLitely/changelog.html"
HomeUrl      = "https://suurjaak.github.io/SQLitely"

"""Minimum allowed size for the main window, as (width, height)."""
MinWindowSize = (600, 400)

"""Console window size in pixels, (width, height)."""
ConsoleSize = (800, 300)

"""Maximum number of console history commands to store."""
MaxConsoleHistory = 1000

"""Maximum number of search texts to store."""
MaxSearchHistory = 500

"""Days between automatic update checks."""
UpdateCheckInterval = 7

"""Date string of last time updates were checked."""
LastUpdateCheck = None

"""Maximum length of a tab title, overflow will be cut on the left."""
MaxTabTitleLength = 60

"""Maximum number of results to show in search results."""
MaxSearchResults = 500

"""Number of search results to yield in one chunk from search thread."""
SearchResultsChunk = 50

"""Name of font used in HTML content."""
HtmlFontName = "Tahoma"

"""Window background colour."""
BgColour = "#FFFFFF"

"""Text colour."""
FgColour = "#000000"

"""Main screen background colour."""
MainBgColour = "#FFFFFF"

"""Widget (button etc) background colour."""
WidgetColour = "#D4D0C8"

"""Foreground colour for gauges."""
GaugeColour = "#008000"

"""Disabled text colour."""
DisabledColour = "#808080"

"""Table border colour in search help."""
HelpBorderColour = "#D4D0C8"

"""Code element text colour in search help."""
HelpCodeColour = "#006600"

"""Colour for clickable links."""
LinkColour = "#0000FF"

"""Colour for links in export."""
ExportLinkColour = "#3399FF"

"""Background colour of exported HTML."""
ExportBackgroundColour = "#8CBEFF"

"""Colours for main screen database list."""
DBListBackgroundColour = "#ECF4FC"
DBListForegroundColour = "#000000"

"""Colour used for titles."""
TitleColour = "#3399FF"

"""Descriptive text shown in history searchbox."""
SearchDescription = "Search for.."

"""Foreground colour for error labels."""
LabelErrorColour = "#CC3232"

"""Colour set to table/list rows that have been changed."""
GridRowChangedColour = "#FFCCCC"

"""Colour set to table/list rows that have been inserted."""
GridRowInsertedColour = "#B9EAFF"

"""Colour set to table/list cells that have been changed."""
GridCellChangedColour = "#FFA5A5"

"""Width of the database statistics plots, in pixels."""
StatisticsPlotWidth = 200

"""Colour for tables plot in database statistics."""
PlotTableColour = "#3399FF"

"""Colour for indexes plot in database statistics."""
PlotIndexColour = "#1DAB48"

"""Background colour for plots in database statistics."""
PlotBgColour = "#DDDDDD"

"""Duration of "flashed" status message on StatusBar, in seconds."""
StatusFlashLength = 20

"""How many items in the Recent Files menu."""
MaxRecentFiles = 20

"""Font files used for measuring text extent in export."""
FontXlsxFile     = os.path.join(ResourceDirectory, "Carlito.ttf")
FontXlsxBoldFile = os.path.join(ResourceDirectory, "CarlitoBold.ttf")


def load():
    """Loads FileDirectives from ConfigFile into this module's attributes."""
    global Defaults, ConfigFile

    configpaths = [ConfigFile]
    if not Defaults:
        # Instantiate OS- and user-specific path
        try:
            p = appdirs.user_config_dir(Title, False)
            configpaths.append(os.path.join(p, "%s.ini" % Title.lower()))
        except Exception: pass

    section = "*"
    module = sys.modules[__name__]
    VARTYPES = (basestring, bool, int, long, list, tuple, dict, type(None))
    Defaults = {k: v for k, v in vars(module).items() if not k.startswith("_")
                and isinstance(v, VARTYPES)}

    parser = RawConfigParser()
    parser.optionxform = str # Force case-sensitivity on names
    try:
        # Try user-specific path first, then path under application folder
        for path in configpaths[::-1]:
            if os.path.isfile(path) and parser.read(ConfigFile):
                break # for path

        def parse_value(name):
            try: # parser.get can throw an error if value not found
                value_raw = parser.get(section, name)
            except Exception:
                return None, False
            try: # Try to interpret as JSON, fall back on raw string
                value = json.loads(value_raw)
            except ValueError:
                value = value_raw
            return value, True

        for name in FileDirectives:
            [setattr(module, name, v) for v, s in [parse_value(name)] if s]
        for name in OptionalFileDirectives:
            [setattr(module, name, v) for v, s in [parse_value(name)] if s]
    except Exception:
        pass # Fail silently


def save():
    """Saves FileDirectives into ConfigFile."""
    configpaths = [ConfigFile]
    try:
        p = appdirs.user_config_dir(Title, False)
        configpaths.append(os.path.join(p, "%s.ini" % Title.lower()))
    except Exception: pass

    section = "*"
    module = sys.modules[__name__]
    parser = RawConfigParser()
    parser.optionxform = str # Force case-sensitivity on names
    parser.add_section(section)
    try:
        for path in configpaths:
            # Try path under application folder first, then user-specific path
            try: os.makedirs(os.path.split(path)[0])
            except Exception: pass
            try: f = open(path, "wb")
            except Exception: continue # for path
            else: break # for path

        f.write("# %s %s configuration written on %s.\n" % (Title, Version,
                datetime.datetime.now().strftime("%Y-%m-%d %H:%M:%S")))
        for name in FileDirectives:
            try: parser.set(section, name, json.dumps(getattr(module, name)))
            except Exception: pass
        for name in OptionalFileDirectives:
            try:
                value = getattr(module, name, None)
                if Defaults.get(name) != value:
                    parser.set(section, name, json.dumps(value))
            except Exception: pass
        parser.write(f)
        f.close()
    except Exception:
        pass # Fail silently<|MERGE_RESOLUTION|>--- conflicted
+++ resolved
@@ -25,13 +25,8 @@
 
 """Program title, version number and version date."""
 Title = "SQLitely"
-<<<<<<< HEAD
-Version = "1.0"
-VersionDate = "07.07.2020"
-=======
 Version = "1.1.dev23"
 VersionDate = "08.08.2020"
->>>>>>> 9c465c8f
 
 if getattr(sys, "frozen", False):
     # Running as a pyinstaller executable
