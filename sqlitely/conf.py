# -*- coding: utf-8 -*-
"""
Application settings, and functionality to save/load some of them from
an external file. Configuration file has simple INI file format,
and all values are kept in JSON.

------------------------------------------------------------------------------
This file is part of SQLitely - SQLite database tool
Released under the MIT License.

@author      Erki Suurjaak
@created     21.08.2019
@modified    22.09.2020
------------------------------------------------------------------------------
"""
from ConfigParser import RawConfigParser
import datetime
import json
import os
import platform
import sys
import urllib

import appdirs
import wx


"""Program title, version number and version date."""
Title = "SQLitely"
<<<<<<< HEAD
Version = "1.1"
VersionDate = "08.08.2020"
=======
Version = "1.2.dev13"
VersionDate = "22.09.2020"
>>>>>>> 10333aa6

if getattr(sys, "frozen", False):
    # Running as a pyinstaller executable
    ApplicationDirectory = os.path.dirname(sys.executable)
    ApplicationFile = os.path.realpath(sys.executable)
    ResourceDirectory = os.path.join(getattr(sys, "_MEIPASS", ""), "media")
    BinDirectory = os.path.join(getattr(sys, "_MEIPASS", ""), "bin")
    EtcDirectory = ApplicationDirectory
else:
    ApplicationDirectory = os.path.realpath(os.path.dirname(__file__))
    ApplicationFile = os.path.join(ApplicationDirectory, "main.py")
    ResourceDirectory = os.path.join(ApplicationDirectory, "media")
    BinDirectory = os.path.join(ApplicationDirectory, "bin")
    EtcDirectory = os.path.join(ApplicationDirectory, "etc")

"""Name of file where FileDirectives are kept."""
ConfigFile = "%s.ini" % os.path.join(EtcDirectory, Title.lower())

"""List of attribute names that can be saved to and loaded from ConfigFile."""
FileDirectives = ["AllowMultipleInstances", "ConsoleHistoryCommands", "DBFiles",
    "DBSort", "LastActivePage", "LastExportType", "LastSearchResults",
    "LastSelectedFiles", "LastUpdateCheck", "RecentFiles", "SearchHistory",
    "SearchInMeta", "SearchInData", "SearchUseNewTab", "SearchCaseSensitive",
    "SQLWindowTexts", "TrayIconEnabled", "UpdateCheckAutomatic",
    "WindowIconized", "WindowPosition", "WindowSize",
]
"""List of user-modifiable attributes, saved if changed from default."""
OptionalFileDirectives = [
    "DBExtensions", "ExportDbTemplate", "LogSQL", "MinWindowSize",
    "MaxConsoleHistory", "MaxDBSizeForFullCount", "MaxTableRowIDForFullCount",
    "MaxHistoryInitialMessages", "MaxRecentFiles", "MaxSearchHistory",
    "MaxSearchResults", "PopupUnexpectedErrors", "RunChecksums", "RunStatistics",
    "SearchResultsChunk", "SeekLength", "SeekLeapLength", "StatisticsPlotWidth",
    "StatusFlashLength", "UpdateCheckInterval",
]
Defaults = {}

"""---------------------------- FileDirectives: ----------------------------"""

"""All detected/added databases."""
DBFiles = []

"""Database filename extensions, as ('.extension', )."""
DBExtensions = [".db", ".sqlite", ".sqlite3"]

"""Database list sort state, [col, ascending]."""
DBSort = []

"""Whether program can have multiple instances running, or reuses one instance."""
AllowMultipleInstances = False

"""
Port for inter-process communication, receiving data from other
launched instances if not AllowMultipleInstances.
"""
IPCPort = 59987

"""Identifier for inter-process communication."""
IPCName = urllib.quote_plus("%s-%s" % (wx.GetUserId(), ApplicationFile))

"""History of commands entered in console."""
ConsoleHistoryCommands = []

"""Index of last active page in database tab, {db path: index}."""
LastActivePage = {}

"""Last export format, for uniform setting across components."""
LastExportType = "html"

"""HTMLs of last search result, {db path: {"content", "info", "title"}}."""
LastSearchResults = {}

"""Files selected in the database lists on last run."""
LastSelectedFiles = []

"""Maximum database file size for doing full COUNT(*) instead of estimating from MAX(ROWID)."""
MaxDBSizeForFullCount = 500000000

"""Maximum table ROWID for doing full COUNT(*) if database size over MaxDBSizeForFullCount."""
MaxTableRowIDForFullCount = 1000

"""Number of rows to seek ahead on data grids, when scrolling to end of retrieved rows."""
SeekLength = 100

"""Number of rows to seek ahead on data grids, when scrolling freely or jumping to data grid bottom."""
SeekLeapLength = 10000

"""Contents of Recent Files menu."""
RecentFiles = []

"""Run checksum calculations automatically (may take a while for large databases)."""
RunChecksums = True

"""Run statistics analysis automatically (may take a while for large databases)."""
RunStatistics = True

"""
Texts entered in global search, used for drop down auto-complete.
Last value can be an empty string: search box had no text.
"""
SearchHistory = []

"""Whether to create a new tab for each search or reuse current."""
SearchUseNewTab = True

"""Whether to do case-sensitive search."""
SearchCaseSensitive = False

"""Whether to search in database CREATE SQL."""
SearchInMeta = False

"""Whether to search in all columns of all tables and views."""
SearchInData = True

"""Texts in SQL window, loaded on reopening a database {filename: [(name, text), ], }."""
SQLWindowTexts = {}

"""Whether the program tray icon is used."""
TrayIconEnabled = True

"""Whether the program checks for updates every UpdateCheckInterval."""
UpdateCheckAutomatic = True

"""Whether the program has been minimized and hidden."""
WindowIconized = False

"""Main window position, (x, y)."""
WindowPosition = None

"""Main window size in pixels, [w, h] or [-1, -1] for maximized."""
WindowSize = (1080, 720)

"""---------------------------- /FileDirectives ----------------------------"""

"""Currently opened databases, as {filename: db}."""
DBsOpen = {}

"""Path to SQLite analyzer tool."""
DBAnalyzer = os.path.join(BinDirectory, "sqlite3_analyzer" + (
    ".exe"   if "win32"  == sys.platform else
    "_osx"   if "darwin" == sys.platform else
    "_linux" if "64" not in platform.architecture()[0] else "_linux_x64"
))


"""Whether logging to log window is enabled."""
LogEnabled = True

"""Whether to log all SQL statements to log window."""
LogSQL = False

"""Whether to pop up message dialogs for unhandled errors."""
PopupUnexpectedErrors = True

"""Number of unhandled errors encountered during current runtime."""
UnexpectedErrorCount = 0

"""URLs for download list, changelog, submitting feedback and homepage."""
DownloadURL  = "https://erki.lap.ee/downloads/SQLitely/"
ChangelogURL = "https://suurjaak.github.io/SQLitely/changelog.html"
HomeUrl      = "https://suurjaak.github.io/SQLitely"

"""Minimum allowed size for the main window, as (width, height)."""
MinWindowSize = (600, 400)

"""Console window size in pixels, (width, height)."""
ConsoleSize = (800, 300)

"""Maximum number of console history commands to store."""
MaxConsoleHistory = 1000

"""Maximum number of search texts to store."""
MaxSearchHistory = 500

"""Days between automatic update checks."""
UpdateCheckInterval = 7

"""Date string of last time updates were checked."""
LastUpdateCheck = None

"""Maximum length of a tab title, overflow will be cut on the left."""
MaxTabTitleLength = 60

"""Maximum number of results to show in search results."""
MaxSearchResults = 500

"""Number of search results to yield in one chunk from search thread."""
SearchResultsChunk = 50

"""Name of font used in HTML content."""
HtmlFontName = "Tahoma"

"""Window background colour."""
BgColour = "#FFFFFF"

"""Text colour."""
FgColour = "#000000"

"""Main screen background colour."""
MainBgColour = "#FFFFFF"

"""Widget (button etc) background colour."""
WidgetColour = "#D4D0C8"

"""Foreground colour for gauges."""
GaugeColour = "#008000"

"""Disabled text colour."""
DisabledColour = "#808080"

"""Table border colour in search help."""
HelpBorderColour = "#D4D0C8"

"""Code element text colour in search help."""
HelpCodeColour = "#006600"

"""Colour for clickable links."""
LinkColour = "#0000FF"

"""Colour for links in export."""
ExportLinkColour = "#3399FF"

"""Background colour of exported HTML."""
ExportBackgroundColour = "#8CBEFF"

"""Colours for main screen database list."""
DBListBackgroundColour = "#ECF4FC"
DBListForegroundColour = "#000000"

"""Colour used for titles."""
TitleColour = "#3399FF"

"""Descriptive text shown in history searchbox."""
SearchDescription = "Search for.."

"""Foreground colour for error labels."""
LabelErrorColour = "#CC3232"

"""Colour set to table/list rows that have been changed."""
GridRowChangedColour = "#FFCCCC"

"""Colour set to table/list rows that have been inserted."""
GridRowInsertedColour = "#B9EAFF"

"""Colour set to table/list cells that have been changed."""
GridCellChangedColour = "#FFA5A5"

"""Width of the database statistics plots, in pixels."""
StatisticsPlotWidth = 200

"""Colour for tables plot in database statistics."""
PlotTableColour = "#3399FF"

"""Colour for indexes plot in database statistics."""
PlotIndexColour = "#1DAB48"

"""Background colour for plots in database statistics."""
PlotBgColour = "#DDDDDD"

"""Duration of "flashed" status message on StatusBar, in seconds."""
StatusFlashLength = 20

"""How many items in the Recent Files menu."""
MaxRecentFiles = 20

"""Font files used for measuring text extent in export."""
FontXlsxFile     = os.path.join(ResourceDirectory, "Carlito.ttf")
FontXlsxBoldFile = os.path.join(ResourceDirectory, "CarlitoBold.ttf")


def load():
    """Loads FileDirectives from ConfigFile into this module's attributes."""
    global Defaults, ConfigFile

    configpaths = [ConfigFile]
    if not Defaults:
        # Instantiate OS- and user-specific path
        try:
            p = appdirs.user_config_dir(Title, False)
            configpaths.append(os.path.join(p, "%s.ini" % Title.lower()))
        except Exception: pass

    section = "*"
    module = sys.modules[__name__]
    VARTYPES = (basestring, bool, int, long, list, tuple, dict, type(None))
    Defaults = {k: v for k, v in vars(module).items() if not k.startswith("_")
                and isinstance(v, VARTYPES)}

    parser = RawConfigParser()
    parser.optionxform = str # Force case-sensitivity on names
    try:
        # Try user-specific path first, then path under application folder
        for path in configpaths[::-1]:
            if os.path.isfile(path) and parser.read(ConfigFile):
                break # for path

        def parse_value(name):
            try: # parser.get can throw an error if value not found
                value_raw = parser.get(section, name)
            except Exception:
                return None, False
            try: # Try to interpret as JSON, fall back on raw string
                value = json.loads(value_raw)
            except ValueError:
                value = value_raw
            return value, True

        for name in FileDirectives + OptionalFileDirectives:
            [setattr(module, name, v) for v, s in [parse_value(name)] if s]
    except Exception:
        pass # Fail silently


def save():
    """Saves FileDirectives into ConfigFile."""
    configpaths = [ConfigFile]
    try:
        p = appdirs.user_config_dir(Title, False)
        configpaths.append(os.path.join(p, "%s.ini" % Title.lower()))
    except Exception: pass

    section = "*"
    module = sys.modules[__name__]
    parser = RawConfigParser()
    parser.optionxform = str # Force case-sensitivity on names
    parser.add_section(section)
    try:
        for path in configpaths:
            # Try path under application folder first, then user-specific path
            try: os.makedirs(os.path.split(path)[0])
            except Exception: pass
            try: f = open(path, "wb")
            except Exception: continue # for path
            else: break # for path

        f.write("# %s configuration written on %s.\n" %
                (Title, datetime.datetime.now().strftime("%Y-%m-%d %H:%M:%S")))
        for name in FileDirectives:
            try: parser.set(section, name, json.dumps(getattr(module, name)))
            except Exception: pass
        for name in OptionalFileDirectives:
            try:
                value = getattr(module, name, None)
                if Defaults.get(name) != value:
                    parser.set(section, name, json.dumps(value))
            except Exception: pass
        parser.write(f)
        f.close()
    except Exception:
        pass # Fail silently<|MERGE_RESOLUTION|>--- conflicted
+++ resolved
@@ -27,13 +27,8 @@
 
 """Program title, version number and version date."""
 Title = "SQLitely"
-<<<<<<< HEAD
-Version = "1.1"
-VersionDate = "08.08.2020"
-=======
 Version = "1.2.dev13"
 VersionDate = "22.09.2020"
->>>>>>> 10333aa6
 
 if getattr(sys, "frozen", False):
     # Running as a pyinstaller executable
